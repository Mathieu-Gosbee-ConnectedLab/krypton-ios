--- conflicted
+++ resolved
@@ -32,11 +32,7 @@
                                         <rect key="frame" x="0.0" y="120" width="375" height="140"/>
                                         <autoresizingMask key="autoresizingMask"/>
                                         <tableViewCellContentView key="contentView" opaque="NO" clipsSubviews="YES" multipleTouchEnabled="YES" contentMode="center" tableViewCell="lJB-FH-bYG" id="Rnu-6u-07F">
-<<<<<<< HEAD
-                                            <frame key="frameInset" width="342" height="119"/>
-=======
                                             <frame key="frameInset" width="342" height="140"/>
->>>>>>> 903b5bde
                                             <autoresizingMask key="autoresizingMask"/>
                                             <subviews>
                                                 <view contentMode="scaleToFill" translatesAutoresizingMaskIntoConstraints="NO" id="zpT-FI-zYC" customClass="KRView" customModule="krSSH" customModuleProvider="target">
@@ -1040,19 +1036,11 @@
                                     </constraints>
                                 </view>
                                 <prototypes>
-<<<<<<< HEAD
                                     <tableViewCell clipsSubviews="YES" contentMode="scaleToFill" selectionStyle="none" accessoryType="disclosureIndicator" indentationWidth="10" reuseIdentifier="PeerCell" rowHeight="80" id="g9F-av-ggY" customClass="PeerCell" customModule="krSSH" customModuleProvider="target">
                                         <rect key="frame" x="0.0" y="219" width="375" height="80"/>
                                         <autoresizingMask key="autoresizingMask"/>
                                         <tableViewCellContentView key="contentView" opaque="NO" clipsSubviews="YES" multipleTouchEnabled="YES" contentMode="center" tableViewCell="g9F-av-ggY" id="sY3-zH-X4X">
                                             <frame key="frameInset" width="342" height="79"/>
-=======
-                                    <tableViewCell clipsSubviews="YES" contentMode="scaleToFill" selectionStyle="none" accessoryType="disclosureIndicator" indentationWidth="10" reuseIdentifier="PeerCell" rowHeight="60" id="g9F-av-ggY" customClass="PeerCell" customModule="krSSH" customModuleProvider="target">
-                                        <rect key="frame" x="0.0" y="219" width="375" height="60"/>
-                                        <autoresizingMask key="autoresizingMask"/>
-                                        <tableViewCellContentView key="contentView" opaque="NO" clipsSubviews="YES" multipleTouchEnabled="YES" contentMode="center" tableViewCell="g9F-av-ggY" id="sY3-zH-X4X">
-                                            <frame key="frameInset" width="342" height="59"/>
->>>>>>> 903b5bde
                                             <autoresizingMask key="autoresizingMask"/>
                                             <subviews>
                                                 <label opaque="NO" userInteractionEnabled="NO" contentMode="left" horizontalHuggingPriority="251" verticalHuggingPriority="251" text="alex@kryptco.com" lineBreakMode="tailTruncation" baselineAdjustment="alignBaselines" minimumFontSize="12" translatesAutoresizingMaskIntoConstraints="NO" id="l15-ka-h8r">
